import base64
import os
from io import BytesIO
import types

os.environ["MPLBACKEND"] = "AGG"

<<<<<<< HEAD
import matplotlib.pyplot
=======
>>>>>>> 8d5563d5
from IPython.display import display
from PIL import Image as PILImage

from .display import Image

import importhook


def register_patch(module_name, path, method_name, function):
    @importhook.on_import(module_name)
    def on_import(module):
        new_module = importhook.copy_module(module)
        obj = new_module
        if path:
            for item in path.split("."):
                obj = getattr(obj, item)
        original = getattr(obj, method_name)
        # Save the original, in case we need it
        try:
            setattr(function, "__wrapped__", original)
        except Exception:
            pass
        # Set the new function/method:
        if isinstance(original, types.FunctionType):
            setattr(obj, method_name, function)
        else:
            setattr(obj, method_name, types.MethodType(function, obj))
        return new_module


def matplotlib_show(*args, **kwargs):
    from matplotlib import pyplot

    buf = BytesIO()
    pyplot.savefig(buf, format="png")
    buf.seek(0)
    display(Image(buf.read()))
    pyplot.clf()


def image_repr_png(self):
    byte = image_repr_png.__wrapped__(self)
    return base64.b64encode(byte).decode("utf-8")


def register_patches():
    register_patch("PIL.Image", "Image", "_repr_png_", image_repr_png)
    register_patch("matplotlib.pyplot", "", "show", matplotlib_show)<|MERGE_RESOLUTION|>--- conflicted
+++ resolved
@@ -1,20 +1,14 @@
 import base64
 import os
+import types
 from io import BytesIO
-import types
 
 os.environ["MPLBACKEND"] = "AGG"
 
-<<<<<<< HEAD
-import matplotlib.pyplot
-=======
->>>>>>> 8d5563d5
+import importhook
 from IPython.display import display
-from PIL import Image as PILImage
 
 from .display import Image
-
-import importhook
 
 
 def register_patch(module_name, path, method_name, function):
